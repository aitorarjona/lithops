# Changelog

## [v2.3.5.dev0]

### Added
<<<<<<< HEAD
- [Core] ob.data_stream when using the partitioner it is also an iterator
=======
- [AWS Lambda] Add 'account_id' parameter in config (used if present instead of querying STS).
>>>>>>> 618d459e

### Changed
- [Core] Add 'key' and 'bucket' attrs in localhost partitioner for compatibility with OS

### Fixes
- 

## [v2.3.4]

### Added
- [Core] Allow to execute a Class as lithops function
- [CE] Allow to to run code engine without kubecfg file
- [CE] Allow private container registries
- [k8s] Allow private container registries
- [knative] Allow private container registries
- [Localhost] Allow the partitioner to process local files
- [joblib] Added `joblib` entry in extras_require for joblib backend dependencies

### Changed
- [CE] CPU and memory values must match predefined flavors
- [multiprocessing] Improved nanomsg Pipe implementation
- [joblib] Optimized joblib backend (concurrent args data upload/download)

### Fixes
- [Core] Fixed module analyzer
- [Core] Clear only present jobs instead of all after wait() or get_result()
- [multiprocessing] Fix put/get slice to/from mp.Array or mp.RawArray


## [v2.3.3]

### Fixes
- [Core] Allow to execute class methods as lithops function


## [v2.3.2]

### Added
- [Core] New "warm_container" and "func_result_size" in future statistics
- [Core] New logic to detect referenced modules/libs

### Changed
- [Core] New monitoring system
- [Core] Deleted strong dependency to pika==0.13.1

### Fixes
- [Partitioner] Fixed partitioner when obj url contains more than one subfolder
- [Cli] Fixed serverless runtime lifecycle methods

### Deleted
- [Core] Removed cloudpickle from lithops.libs


## [v2.3.1]

### Added
- [Core] Allow Support for Python 3.9
- [Core] Added standalone get_result() and wait() methods
- [knative] Include GCP and Azure storage libs into default knative runtime
- [CodeEngine] Enable internal kubernetes pod executions
- [k8s] Enable internal kubernetes pod executions
- [Cli] Added 'empty' function to storage cli to empty a bucket
- [Core] Added new method to FunctionExecutor() to calculate execution costs
- [IBM CF] Added formula to calculate execution costs
- [Multiprocessing] Added Nanomsg connection type for addressable backends
- [Multiprocessing] Added expiry time for Redis multiprocessing resources
- [Multiprocessing] Added Listener and Client for multiprocessing using Redis
- [Azure Functions] Added support for http trigger
- [Core] Set lithops to localhost mode when config files is empty

### Changed
- [IBM CF] Change user_key to API-key pass instead of user
- [Azure] Changed configuration keys
- [Core] Improved worker when chunksize is set to values > 1
- [Core] Check lithops version mismatch in host instead of in worker

### Fixes
- [Core] Overwrite the runtime set in config with the runtime set in the FunctionExecutor
- [Cli] Fixed --config param in lithops cli
- [Standalone] Fixed internal executions
- [Core] Fixed rabbitmq monitor when get_result() is called after wait()
- [GCP Storage] Fix GCP Storage backend put obj as stream
- [GCP Functions] Improved runtime create time
- [Azure blob] Fix in azure blob get method
- [Azure Functions] Fix build runtime command


## [v2.3.0]

### Added
- [Core] Added multiprocessing support in workers
- [Core] Added 'cunksize' param to API calls
- [Core] Added 'worker_processes' param to API calls
- [Core] Allow a worker to process more than one call trough 'chunksize' param
- [Core] All Functions logs are now synchronized with the client
- [Config] Allow 'log_level' and 'log_format' keys in configuration
- [Config] Allow 'log_stream' and 'log_filename' keys in configuration
- [Config] Allow 'runtime' being configured at serverless backend level
- [Config] Allow 'invoke_pool_threads' being configured at serverless backend level
- [Multiprocessing] Added generic Manager 
- [Kubernetes] Add kubernetes job backend
- [CLI] Extended lithops cli with storage put, get, delete and list options
- [Azure] Added missing azure functions backend methods

### Changed
- [Core] Improved Standalone execution mode
- [Core] Renamed utils.setup_logger() method to utils.setup_lithops_logger()
- [Core] Renamed partitioner 'chunk_size' param to 'obj_chunk_size'
- [Core] Renamed partitioner 'chunk_n' param to 'obj_chunk_number'
- [GCP Cloud Run] Refactor backend, removed 'gcloud' CLI calls.
- [IBM VPC] Improved IBM VPC backend
- [AWS Lambda] Lambda layer modules update

### Fixes
- [Multiprocessing] Fix issues related to Pipes and Queues
- [Multiprocessing] Fix multiprocessing.context methods
- [CodeEngine/knative] Fix getting docker username in MAC OS hosts


## [v2.2.15]

### Added
- [Joblib] Joblib backend upgraded
- [AWS Lambda] Support for container-based runtimes
- [AWS Lambda] Support for running functions in a VPC
- [AWS Lambda] Support for attaching EFS volumes
- [Core] Added cloudpickle, tblib and ps-mem deps as requirement of the runtimes
- [Core] Add a new Serverless mode that allows to include the function within the runtime

### Changed
- [Core] Allow Standalone mode to start 1 VM per activation

### Fixed
- [Core] Fixed issue in clean when it is called between wait and get_result
- [Core] Fixed multiprocessing Queue and get_context
- [Core] Fixed multiprocessing args mapping in map and map_async
- [Localhost] Fixed issue when using docker images in Windows or MAC

### Deleted
- [Core] Removed tblib from lithops.libs
- [Core] Removed ps-mem from lithops.libs

### Required actions
- Run: python3 -m pip install -U cloudpickle tblib ps-mem ibm-vpc namegenerator


## [v2.2.14]

### Added
- [Azure] Azure Functions backend upgraded
- [Azure] Azure blob backend upgraded
- [Alibaba] Alibaba Functions backend upgraded
- [Alibaba] Alibaba Storage backend upgraded
- [Localhost] Support passing file-like objects to put_object
- [Localhost] Support head_bucket and head_object storage operations

### Changed
- [Core] Moved tests.py script to 'scripts' folder

### Fixed
- [Core] Fixed Storage API error when no config is provided
- [Core] Fixed expired IAM token in IBM CF during an execution
- [Core] Minor fixes in multiprocessing API
- [Core] Fixed executor logging
- [Core] Fixed issue in cleaner between wait and get_result
- [CodeEngine] Fixed issue getting region
- [Localhost] Fixed empty parent directory deletion when deleting objects
- [Localhost] Made list_keys/list_objects behavior consistent with other backends


## [v2.2.13]

### Added
- [CodeEngine] Compatible runtimes between knative and CE
- [CodeEngine] runtime name regex verification
- [CodeEngine] Added clear() method to delete all completed jobruns
- [Standalone] Append installation logs into /tmp/lithops/proxy.log

### Changed
- [Localhost] Run functions in processes instead of threads in Windows
- [CodeEngine] Reduced payload size
- [Core] Updated logging

### Fixed
- [Core] Fixed Cloudpickle 1.6 modules detection
- [Core] Added tblib.pickling_support in the local machine


## [v2.2.11]

### Changed
- [CodeEngine] Delete runtime name regex verification


## [v2.2.10]

### Added
- [Core] Allow to create a Storage() class from config file
- [CodeEngine] Improved codeengine backend

### Changed
- [Core] Improved multiprocessing API
- [Core] Improved Storage OS API


## [v2.2.9]

### Fixed
- [CodeEngine] Fixed CodeEngine runtime entrypoint


## [v2.2.8]

### Fixed
- [Core] Fix "lithops runtime create" cli
- [Core] Fixed missing executor_id variable in jobrunner


## [v2.2.7]

### Added
- [Core] Add joblib backend for scikit-learn
- [Cli] Add more config paramters in lithops cli
- [IBM COS] Add 'region' config param
- [Knative] Add 'min_instances', 'max_instances' and 'concurrency' config params

### Fixed
- [Core] Fix job monitoring on Windows hosts
- [Knative] Minor fix when using knative from master branch
- [GCE] Fix in 'lithops runtime' cli
- [Core] Minor fix in tests
- [Core] Fixed data partitioner


## [v2.2.5]

### Fixed
- [Core] Fixed issue in serverless config
- [Core] Fixed issue in localhost storage backend
- [Code Engine] Fixed issue in code engine backend

## [v2.2.4]

### Added
- [Core] New 'lithops logs' command
- [Core] New job cleaner process

### Changed
- [Core] localhost/standalone logging per job-id
- [Core] Updated tblib to 1.7.0
- [Core] Updated ps_mem lib
- [Core] Standalone logic to ssh

### Fixed
- [Core] Fixed issue in localhost executor and Mac OS
- [Core] Fixed issue in localhost storage backend


## [v2.2.3]

### Added
- [Core] Cloudpickle 1.6.0 for python>=3.8
- [Core] Multiprocessing API
- [Core] Added "--mode" option in tests
- [Core] Sync standalone function logs into a local file

### Changed
- [Core] Improved localhost/standalone logging
- [Core] Allowed to run lithops without configuration

### Fixed
- [Core] Fixed some issues in localhost executor logic


## [v2.2.2]

### Fixed
- [Core] Prevent lithops waiting forever for the proxy ready
- [Core] Multiprocessing invoker in MAC OS
- [Knative] Istio endpoint issue in knative backend


## [v2.2.1]

### Changed
- [Core] Improved standalone executor logic
- [Knative] Updated apiVersion to v1
- [Knative] Updated default python3.8 Dockerfile

### Fixed
- [Core] Fixed runtime_memory param in API calls
- [Core] Raise fn exceptions immediately when produced
- [Core] Raise exceptions during fn invocation
- [IBM COS] Get tokens for IAM API key and COS API Key
- [AWS Lambda] Fixes in Lambda compute backend


## [v2.2.0]

### Added
- [Core] New ServerlessExecutor
- [Core] New StandaloneExecutor
- [Core] New LocalhostExecutor
- [Core] New StandaloneExecutor logic
- [Core] New LocalhostExecutor logic
- [Core] New Standalone invoker logic
- [Core] New Localhost invoker logic

### Changed
- [Core] Changed some main keys in configuration


## [v2.1.1]

### Changed
- [CodeEngine] Improved Code engine backend


## [v2.1.0]

### Added
- [Core] Google Cloud Functions & Storage backends
- [Core] Azure Functions & Blob Storage backends
- [Core] AWS Lambda & AWS S3 backends
- [Core] Alibaba Aliyun Functions & Object Storage backends
- [Core] IBM Code Engine Compute backend


## [v2.0.0]

### Changed
- [Core] Rebranding to LITHOPS


## [v1.7.3]

### Added
- [Core] Generic compute client logic
- [Core] IBM IAM service client lib
- [Core] IBM VPC service client lib
- [Docker] Docker backend compatible with IBM VPC VM 

### Fixed
-  [Ceph] Fix in ceph endpoint

### Changed
-  [Docker] Improved Docker executor


## [v1.7.2]

### Added
- [GCR] Added Google Cloud Run Backend

### Fixed
- [Core] Fixed invoker token bucket when quota limit is reached
- [Core] Fixed logging
- [Core] Fixed invoker when it reaches quota limit
- [Core] Fixed delete cloudobject
- [Localhost] Fixed invocations ability to launch subprocesses
- [Docker] Fixed docker running as user and not root

### Changed
- [Core] Improved Storage abstraction
- [Core] InternalStorage uses storage abstraction


## [v1.7.0]

### Added
- [GCS] Added Google Cloud Storage Backend
- [Knative] Configurable CPU parameter

### Fixed
- [Core] Fixed issue in extra_args when iterdata is a dict
- [Core] Fixed CloudObjects keys collisions
- [Core] Fixed case where function argument is a list or tuple


## [v1.6.0]

### Added
- [Core] New docker_executor()
- [Ceph] New Ceph Storage backend

### Changed
- [Core] Moved all stats from 'f._call_status' to a new 'f.stats' variable
- [Core] Bump httplib2 from 0.13.0 to 0.18.0
- [Localhost] Improved localhost storage backend

### Fixed
- [Core] Fixed issue in pw.clean(cs=cobjs) when passing a large list of cobjs


## [v1.5.2]

### Added
- [Core] Added 'data_limit' config param in pywren section
- [Core] Added context-manager-like executor and example
- [Core] Added debug mode in tests with '-d' flag
- [Core] Added delete_cobject() and delete_cobjects() storage methods

### Changed
- [Core] Reducer logic moved to jobrunner
- [Core] cloudobject methods moved from internal_storage to ibm_cos
- [Core] renamed cloudobject put method from 'put_object' to 'put_cobject'
- [Core] renamed cloudobject get method from 'get_object' to 'get_cobject'
- [Core] 'internal_storage' func param renamed to 'storage'
- [Core] pw.clean method can now clean cloudobjects
- [Knative] Set default Knative runtime timeout to 10 minutes
- [Knative] Added more debug logs in Knative
- [Knative] Enabled building default knative runtime locally

### Fixed
- [Core] Fixed issue in map_reduce() method
- [Core] Fixed issue in plot() method when using numpy 1.18.1
- [Core] Fixed issue in cloudpickle when iterdata contains complex objects
- [Core] Fixed issue with extra_env vars passed to functions
- [Core] Fixed issue in memory monitor
- [Core] Fixed issue in pywren-ibm-cloud cli
- [Core] Fixed issue when wait()/get_result() methods are called multiple times
- [Core] Fixed minor issue with ps_mem module in windows hosts
- [Knative] Fixed knative to pass all tests
- [Knative] Fixed remote_invoker in knative
- [Knative] Fixed issue when pywren version mismatch in Knative
- [Knative] Fixed issue in Knative when the default runtime is built
- [knative] Fixed building default runtime based on current python version
- [knative] Fixed OOM exceptions from knative to be correctly raised
- [IBM COS] Fixed issue when using local_executor with IBM COS authorized by an api_key


## [v1.5.1]

### Changed
- [Core] pw.create execution_plots() renamed to pw.plot()
- [Core] Docs updated

### Fixed
- [Core] Fixed internal issues
- [knative] Fixed minor issue in knative


## [v1.5.0]

### Added
- [Core] Added support for Python 3.8
- [Core] Added memory monitor

### Changed
- [Core] Updated knative to work for new releases
- [Core] Updated tblib from 1.4.0 to 1.6.0
- [Core] Changed get_current_memory_usage() to get_memory_usage()
- [Core] pywren-runtime client is now called pywren-ibm-cloud

### Fixed
- [Core] Fixed issue with internal partitioner
- [Core] Fixed issue with get_result()
- [Core] Fixed issue with windows hosts
- [Core] Some other Internal fixes

## [v1.4.2]

### Added
- [Core] Prevent get_result() to wait forever when using COS
- [Core] Added more debug logs
- [Infinispan] Infinispan storage backend

### Changed
- [Core] Reduced the number of COS clients created in each function activation

### Fixed
- [Core] Fixed internal issue with storage
- [Core] Fixed future exception handling
- [Core] Some other Internal fixes


## [v1.4.1]

### Added
- [Core] Prevent get_result() to wait forever when using RabbitMQ
- [knative] Added new Dockerflies for knative

### Changed
- [Core] Changed way to raise function exceptions
- [Knative] Changed way to build custom runtimes for knative
- [IBM CF] COS private_endpoint is now mandatory if using IBM CF

### Fixed
- [Knative] Fixed knative when it creates a runtime based on an already built image
- [Core] Fixed throw_except parameter on wait() and get_result()
- [Core] Some other Internal fixes


## [v1.4.0]

### Added
- [Core] New way to create RabbitMQ resources

### Changed
- [Core] Default invoker background processes set to 2
- [Core] Code refactoring

### Fixed
- [Core] Fixed issue when config in runtime is used multiple times
- [Core] Fixed invoker stop() method
- [Core] Some other Internal fixes


## [v1.3.1]

### Added
- OpenWhisk Compute backend
- openwhisk_executor()
- Allowed multiple users in same CF namespace
- Added IBM COS request retrying when ReadTimeoutError

### Changed
- COS token will expire 10 minutes before
- CF IAM token will expire 10 minutes before
- Improved remote invoker
- Reraise exception from functions
- Docs updated
- Default runtime timeout set to seconds
- default function timeout set to 595 secs

### Fixed
- Fixed new invoker usage in notebooks
- fixes in knative backend
- Some other Internal fixes


## [v1.3.0]

### Added
- New invoker mechanism
- New native remote invoker for ibm_cf
- pywren-runtime clean command to delete all tmp data
- capacity to limit the number of concurrent workers
- architecture documentation

### Changed
- Changed Internal data cleaner logic to delete only desired job
- Updated ibm_cf Dockerfiles
- Moved chunk min size from 1MB to 0MB
- changed executor id format
- Timeout waiting for functions to complete set to None by default
- Updated ibm_cf base image requirements

### Fixed
- Internal fixes
- Fixed tests
- Fixed pywren inside pywren function executions


## [v1.2.0]

### Added
- New local_executor() to run pywren jobs in the local machine
- New localhost compute backend
- New localhost storage backend
- New docker_executor() to run pywren jobs in the local machine by using docker
- New docker compute backend

### Changed
- Docs updated
- Code refactor

### Fixed
- Internal fixes
- Bump pillow from 5.4.1 to 6.2.0


## [v1.1.1]

### Added
- Allowed partitioner to split files by a number of chunks
- Missing logic in knative backend

### Changed
- Docs updated

### Fixed
- Internal fixes


## [v1.1.0]

### Added
- Added knative-serving compute backend
- Added Dockerfile skeleton for slim Python3.6 runtime (only 307MB)
- Added CACHE_DIR in ~/.pywren/cache
- knative_executor() and function_executor()
- support to work on multiple regions at a time

### Changed
- Docs updated
- Runtime Dockerfiles updated
- Runtime requirements updated
- Updated Cloudpickle lib to version 1.2.2
- Parameters introduced in the executer now overwrite the config
- updated tests

### Fixed
- Internal logic to generate runtime_metadata
- invalid call to "is_remote_cluster" method
- Cloudpickle lib to accept any kind of import
- include_modules option in serializer


## [v1.0.20]

### Added
- Storage abstraction for data partitioner
- Added 'extra_params' arg to map() and map_reduce() calls
- Logic to reuse IAM API Key tokens during 1 hour
- More debug logging

### Changed
- Docs updated
- Full support for Python3.5

### Fixed
- Fixed minor issue in config
- Fixed possible issue extracting metadata from large docker images (runtimes)


## [v1.0.19]

### Added
- Added 'obj' as an optional arg for the functions when a user wants to process objects from OS
- Added 'rabbitmq' as an optional arg for the functions
- Added 'id' as an optional arg for the functions
- Added rabbitmq example

### Changed
- Deleted 'bucket' 'key' 'data_stream' function args in favor of 'obj'
- Internal improvements related data partitioning
- Changed create_timeline_plots() method name to create_execution_plots()
- Docs updated
- updated notebooks
- Upgrade cos-sdk Python module version

### Fixed
- Fixed tests
- Fixed CVE-2019-12855 security alert


## [v1.0.18]

### Added
- Added CloudObject abstraction
- Added CloudObject example
- Restored OOM exception
- Allowed to get_results when rabbit monitoring is activated
- Allowed rabbimq to monitor multiple jobs at a time
- Statuses returned from rabbitmq to futures

### Changed
- Code refactoring about compute abstraction
- Reorganized libs folder
- Updated cloudpickle lib from 0.6.1 to 1.2.1
- Updated glob2 lib to 0.7
- Updated tests
- Modified job_id format

### Fixed
- Fixed minor issue listing CF actions
- Fixed issue when executing pywren inside pywren
- Fixed possible issue with invalid config parameters
- Fixed wrong method name: build_runtime()
- Fixed internal_storage parameter in partitioner
- Fixed crete_timeline_plots method according recent changes


## [v1.0.17]

### Changed
- Code refactoring about compute abstraction

### Fixed
- Fixed issue with invocation retries


## [v1.0.16]

### Added
- Added missing init file
- Allowed 'clean=all' arg in clean() method

### Changed
- Simplified invoker
- Moved compute and storage classes to separate files
- Deleted unnecessary files
- Close plots on finish
- Code refactoring about compute abstraction

### Fixed
- Fixed broken readme links
- Fix in invocation method


## [v1.0.15]

### Added
- Added log information
- Added init files
- Store runtime_metadata into a local cache in order to reduce exec time

### Changed
- Modularized Invoker
- Changed some variable names
- Docs updated

### Fixed
- Fixed set_memory in invoker
- Fixed unneeded memory usage
- Fixed none finished futures
- Fixed wait method
- Fixed issue with map_reduce()


## [v1.0.14]

### Added
- Pywren runtime deployment as script
- Changed name of the runtime deployment script
- Added 'pywren_runtime clean' option
- Added function_name and runtime_memory to future's status
- Added 'pywren_runtime update all' option
- Added exception when preinstalled modules list is not well provided
- Add package parameter to delete function

### Changed
- Improved sending execution statuses through rabbitmq
- Improved exception management
- Moved some logs to debug
- Improved runtime deployment script
- Changed logic order of the create_timeline_plots method

### Fixed
- Preventing false out-of-memory error
- Fixed issue when using rabbitmq to monitor executions
- Fixed issue tracking map_reduce execution with progressbar
- Some other fixes


## [v1.0.13]

### Changed
- match create_timeline_plots() to rabbitmq feature

### Fixed
- Fixed possible issue deploying runtime
- Fixed jobrunner logs
- Fix in url paths
- Some other fixes


## [v1.0.12]

### Changed
- Moved ibm_iam lib from tornado to requests package
- Minor change create_timeline_plots()

### Fixed
- Map futures before reduce wont be downloaded
- Fix in cf_connector
- Fix in tests
- private endpoint fix
- Some other fixes


## [v1.0.11]

### Added
- Support for IBM IAM authentication for IBM CF and IBM COS
- Take into account cf_region and cf_namespace in runtime_name

### Changed
- Improved invocation speed
- Improved runtime deployment
- Minor improve get_result()
- Moved 'create action name' logic to utils
- Change map_reduce to return also map futures
- Improved remote_invocation mechanism
- Moved cf_connector to libs

### Fixed
- Fixed deploy_utils script
- Some other fixes


## [v1.0.10]

### Added
- Add support to create pywren's plots in cos

### Fixed
- Fixed future status
- Fixed wait method
- Fixed minor issues in plots.py and wren.py
- Clarified when future is ready or done
- Some other fixes


## [v1.0.9]

### Added
- Added COS private_endpoint parameter
- added external config support for tests' executors
- Added exceptions management in monitor() method

### Changed
- integrated test file into PyWren
- Tuned-up some parameters
- Send jobrunner config through a parameter
- docs verify section update
- moved test call outside of wren.py

### Fixed
- Fixed issues when PyWren is used from a Windows host
- Fixed issue with 'signal' module on Windows hosts
- Check token timestamp of COS


## [v1.0.8]

### Added
- Added connection timeout on COS to avoid possible issues

### Fixed
- Fixed possible issue when calling future.result()
- Some other fixes


## [v1.0.7]

### Added
- Runtimes automatically created

### Changed
- Improved Runtime management
- Improved performance of jobrunner
- Updated notebooks
- Restored .gitignore
- Docs updated

### Fixed
- Some minor fixes


## [v1.0.6]

### Added
- Enabled memory configuration in the executor

### Changed
- Docs updated

### Fixed
- Fix issue in cf_connector
- Some other fixes


## [v1.0.5]

### Added
- log_level propagated to functions
- added an option to get debug logs from boto3
- Support for configurable IAM endpoint
- added chunk_size tests

### Changed
- Project structure refactor
- Modified create_zip_action method
- Docs updated
- Improved runtime deployment
- improved 'bucket' parallelism in partitioning
- Removed annoying info prints

### Fixed
- Fix function name
- Fixed issue in cf_connector when running PW from Windows
- Fix issue with log_level
- Fixed issue with white spaces when deploying a runtime


## [v1.0.4]

### Added
- Added rabbitmq logic
- Added is_notebook method
- Added wrapper to data_stream for partitioned data
- Created WrappedStreamingBodyPartition() class for data partitions
- Run multiple maps() in the same executor
- added multiple execution on the same executor tests
- added ibm_cos tests
- Added download_results parameter in monitor() method to ensure all results are downloaded
- Added pika package to dependencies
- Tracking new futures from a function
- Example of Docker image for dlib

### Changed
- Change name of wait() method to monitor()
- Tuned up some parameters to speedup wait method
- Moved all partitioner logic into partitioner.py
- Installation script to support PW version as a parameter
- Changed way to get last row position on data partition
- Deleted duplicated get_result method
- Hide urllib3 annoying debug logs within functions
- Activate remote_invocation when data comes from COS
- Docs updated

### Fixed
- Fixed partitioner data wrapper
- Fix tests to work with last partitioner update
- Fixed chunk threshold
- Fix printing plots
- Fixed rabbitmq config
- Some other fixes


## [v1.0.3]

### Added
- Add support to generate execution timeline plots
- pi_estimation_using_monte_carlo_with_PyWren.ipynb
- stock_prediction_monte_carlo_with_PyWren.ipynb
- Added missing modules in setup.py
- Added memory usage in action logs

### Changed
- Reverted cloudpickle usage
- Move default action memory to 512MB
- Improved installation script
- Refactored deploy_runtime script
- Updated deploy_runtime script, clone command
- Docs updated
- Finished map() and map_reduce() consistency issue
- Raise exception when some activation fails

### Fixed
- Fixed issue reusing COS tokens
- Fixed partitioner object split
- Fixed map() and map_reduce() consistency issue
- Some other fixes


## [v1.0.2]

### Added
- ibm_boto3 client as an input of the parameter 'ibm_cos' of the function
- Add functional test script
- Added retry logic
- Invoker logic
- Added missing init file
- Added user agent to identify pywren
- Added missing dependencies

### Changed
- Abstracted COS logic for map() and map_reduce() methods
- pw.map() method through COS abstractions
- Retry mechanism when exception
- Use CloudPickle module in all project for serializing/unserializing
- Docs updated
- Storage separation
- Project update. 'bx' and 'wsk' CLI tools are no longer necessary
- Updated setup.py 
- Deleted requirements.txt 
- Updated default_preinstalls

### Fixed
- Minor warnings fix
- Fixed logging
- step back with gevent until import fixed in openwhisk
- Fixed issue when running map_reduce job from COS keys
- Fixed issue retrieving results
- Fixed issue when processing a dataset from url
- Fixed issue when running map_reduce method
- Some other fixes


## [v1.0.1]

### Added
- Example of the Docker image that is based on Anaconda
- Enabled support for multiple call_assync() calls in the same pw instance
- Added 'OutOfMemory' Exception
- Jupyter notebook example
- configurable cleaner for temporary data

### Changed
- Changed and improved logging in order to log correctly within IBM Cloud Functions
- Changed Python interpreter of the data_cleaner method
- Moved some info prints to debug
- improved remote function invocation mechanism

### Fixes
- Fixing flask security issues CVE-2018-1000656
- Fixed minor issue when futures is not a list
- Fixed default config exception. API KEY is not mandatory.
- Fixes in logging
- Some other fixes


## [v1.0.0]
First release.

- New runtime based on Docker images.
- Added IBM Cloud Functions API connector for function invocations.
- Added support for IBM Cloud Object Storage (COS) backend (or S3 API).
- Added support for OpenStack Swift backend (or Swift API).
- Added timeout while PyWren is getting the results. It prevents PyWren waits forever when some function fails and the results are not stored in COS.
- Created the ibmcf/default_config.yaml config file for storing the main PyWren configuration parameters such as Cloud Functions and COS access keys.
- Enabled to use PyWren within a PyWren function.
- Enabled redirections. Now it is possible to send a *Future* class as a response of a function. This means that the function has executed another function, and the local PyWren has to wait for another response from another invocation.
- Added a new **map_reduce()**-like method: Unlike the original **map** and **reduce** methods, this new one integrates an automatic data partitioning based on a chunk size provided by the user. Both the **map** and the **reduce** functions are orchestrated and executed within Cloud Functions and the user just waits for the final result provided by the reduce function.
- Automatic data discovering in the new **map_reduce()**-like method. With this method it is possible to specify a bucket name in order to process all the objects within it instead of specifying each object one by one.
- Created a function which removes residual data from COS when the PyWren execution finishes.
- The main **executor** is a *class* and not a *method*.
- All the methods available for the users are integrated within the main *executor class*.
- Added state in the main *executor class* in order to control the correct execution order of its methods (like a Turing machine)
- When a new *executor class* is instantiated, it is created a new unique **executor_id** used to store all the objects in COS, and to retrieve the results.
- When a new *executor class* is instantiated, it is created a *storage_handler* used in the all PyWren execution.
- Now it is possible to specify the **runtime** when the user instantiates the *executor class* instead of changing the config file every time (In the config file is specified the default runtime).
- The **logging level** is now specified when the user instantiates the *executor class* instead of put it in the first line of the code within an env variable.
- The PyWren code which is executed remotely as a wrapper of the function now uses the main storage handler as the rest of the PyWren code. In previous versions, PyWren creates a new storage client directly with *boto3* library instead of using pywren/storage/storage.py wrapper. 
- Added support for multiple parameters in the functions which are executed remotely as a cloud functions. Previous versions just allows one parameter.
- Eased the usage of the storage backend within a function. By simply specifying *storage_handler* as a parameter of the function, the user will get access to the storage backend.
- Added a new method for retrieving the results of an execution called **fetch_all_resuslts()**. Previous PyWren versions already includes a method called *get_all_results()*, but this is a sequential method and it takes long time to retrieve all the results. It was also included a *wait()* class which is more similar to *get_all_results()* method, the main difference is that the new method is all based on *list the available objects in a bucket*, and it returns when all the tasks are finished. The new method also has the possibility to activate a progress bar in order to track the current status of the execution (really useful for larger executions).
- Added support for libs not included in the IBM Cloud Functions native image (*python-jessie:3*). Some libraries necessary for executing PyWren (remote code) are not included in the native CFs docker image. Now PyWren has the *pywren/libs* dir which includes all of these libraries, so it is possible to use PyWren with the native Docker image instead of building a new one with the missing libraries.
- In the COS backend, the *boto3* library was changed to the *ibm_boto3* library
- Increased function execution timeout to 600 seconds (10 minutes)
- Other minor changes<|MERGE_RESOLUTION|>--- conflicted
+++ resolved
@@ -3,11 +3,8 @@
 ## [v2.3.5.dev0]
 
 ### Added
-<<<<<<< HEAD
 - [Core] ob.data_stream when using the partitioner it is also an iterator
-=======
 - [AWS Lambda] Add 'account_id' parameter in config (used if present instead of querying STS).
->>>>>>> 618d459e
 
 ### Changed
 - [Core] Add 'key' and 'bucket' attrs in localhost partitioner for compatibility with OS
